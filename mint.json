--- conflicted
+++ resolved
@@ -288,270 +288,10 @@
         "other/modify-autoscaling-limits",
         "other/deleting-dangling-resources",
         "other/porter-ip-ranges",
-        "other/allowlist-cidr-ranges"
-      ]
-    },
-<<<<<<< HEAD
-    "navigation": [
-      {
-        "group": "Home",
-        "pages": ["introduction"]
-      },
-      {
-        "group": "Porter Standard",
-        "pages": [
-          {
-            "group": "Getting Started",
-            "pages": [
-                "standard/getting-started/overview",
-                {
-                    "group": "Provision Infastructure",
-                    "pages": [
-                        "standard/getting-started/provisioning-infrastructure",
-                        "standard/getting-started/provisioning-on-aws"
-                    ]
-                },
-                {
-                    "group": "Deploy Application",
-                    "pages": [
-                      "standard/getting-started/deploy-overview",
-                      "standard/getting-started/deploying-first-application",
-                      "standard/getting-started/build"
-                    ]
-                },
-                "standard/getting-started/manage-and-scale"
-            ]
-          },
-          {
-            "group": "Deploying Applications",
-            "pages": [
-                "standard/deploying-applications/overview",
-                "standard/deploying-applications/writing-porter-yaml",
-                {
-                    "group": "Deploying from a Github Repo",
-                    "pages": [
-                        "standard/deploying-applications/deploying-from-github",
-                        "standard/deploying-applications/deploying-from-github/adding-updating-gh-app",
-                        "standard/deploying-applications/deploying-from-github/customizing-github-workflow"
-                    ]
-                },
-                {
-                    "group": "HTTPS and Domains",
-                    "pages": [
-                        "standard/deploying-applications/https-and-domains",
-                        "standard/deploying-applications/https-and-domains/porter-domains",
-                        "standard/deploying-applications/https-and-domains/custom-domains"
-                    ]
-                  },
-                "standard/deploying-applications/using-other-ci-tools"
-            ]
-          },
-          {
-            "group": "Command Line Interface (CLI)",
-            "pages": [
-              "standard/cli/installation",
-              "standard/cli/basic-usage",
-              {
-                "group": "Command Reference",
-                "pages": [
-                  "standard/cli/command-reference/porter-auth",
-                  "standard/cli/command-reference/porter-cluster",
-                  "standard/cli/command-reference/porter-config",
-                  "standard/cli/command-reference/porter-project",
-                  "standard/cli/command-reference/porter-run",
-                  "standard/cli/command-reference/porter-update"
-                ]
-              }
-            ]
-          }
-        ]
-      },
-      {
-        "group": "Porter Enterprise",
-        "pages": [
-          {
-            "group": "Getting Started",
-            "pages": [
-                "enterprise/getting-started/overview",
-                {
-                    "group": "Provisioning Infastructure",
-                    "pages": [
-                        "enterprise/getting-started/provisioning-infrastructure",
-                        "enterprise/getting-started/provisioning-on-aws",
-                        "enterprise/getting-started/provisioning-on-gcp"
-                    ]
-                },
-                "enterprise/getting-started/linking-application-source",
-                "enterprise/getting-started/deploying-first-application",
-                "enterprise/getting-started/next-steps"
-            ]
-          },
-          {
-            "group": "Deploying Applications",
-            "pages": [
-                "enterprise/deploying-applications/overview",
-                {
-                    "group": "Deploying from a Github Repo",
-                    "pages": [
-                        "enterprise/deploying-applications/deploying-from-github",
-                        "enterprise/deploying-applications/deploying-from-github/adding-updating-gh-app",
-                        "enterprise/deploying-applications/deploying-from-github/selecting-application-and-build-method",
-                        "enterprise/deploying-applications/deploying-from-github/customizing-github-workflow"
-                    ]
-                },
-                {
-                    "group": "Deploying from a Docker Registry",
-                    "pages": [
-                        "enterprise/deploying-applications/deploying-from-docker-registry",
-                        "enterprise/deploying-applications/deploying-from-docker-registry/linking-existing-registry",
-                        "enterprise/deploying-applications/deploying-from-docker-registry/deploying"
-                    ]
-                },
-                {
-                    "group": "Deploying from the CLI",
-                    "pages": [
-                        "enterprise/deploying-applications/deploying-from-cli",
-                        "enterprise/deploying-applications/deploying-from-cli/creating-an-application",
-                        "enterprise/deploying-applications/deploying-from-cli/updating-an-application",
-                        "enterprise/deploying-applications/deploying-from-cli/common-configuration-options"
-                    ]
-                },
-                {
-                    "group": "HTTPS and Domains",
-                    "pages": [
-                        "enterprise/deploying-applications/https-and-domains",
-                        "enterprise/deploying-applications/https-and-domains/porter-domains",
-                        "enterprise/deploying-applications/https-and-domains/custom-domains",
-                        "enterprise/deploying-applications/https-and-domains/wildcard-domains",
-                        "enterprise/deploying-applications/https-and-domains/ssl-certificates"
-                    ]
-                  },
-                "enterprise/deploying-applications/using-other-ci-tools",
-                "enterprise/deploying-applications/zero-downtime-deployments",
-                "enterprise/deploying-applications/blue-green-deployments",
-                "enterprise/deploying-applications/environment-groups",
-                {
-                    "group": "Running Configuration Options",
-                    "pages": [
-                        "enterprise/deploying-applications/runtime-configuration-options",
-                        "enterprise/deploying-applications/runtime-configuration-options/web-applications",
-                        "enterprise/deploying-applications/runtime-configuration-options/worker-applications"
-                    ]
-                }
-            ]
-          },
-          {
-            "group": "Managing Applications",
-            "pages": [
-                "enterprise/managing-applications/application-metrics",
-                {
-                    "group": "Alerting",
-                    "pages": [
-                        "enterprise/managing-applications/alerting/slack-notifications",
-                        "enterprise/managing-applications/alerting/advanced-monitoring"
-                    ]
-                },
-                "enterprise/managing-applications/network-configuration-options",
-                "enterprise/managing-applications/application-troubleshooting",
-                "enterprise/managing-applications/version-upgrades"
-            ]
-          },
-          {
-            "group": "Running Jobs and Cron Jobs",
-            "pages": [
-                "enterprise/running-jobs/overview",
-                "enterprise/running-jobs/deploying-jobs",
-                "enterprise/running-jobs/advanced-options"
-            ]
-          },
-          {
-            "group": "Command Line Interface (CLI)",
-            "pages": [
-                "enterprise/cli/installation",
-                "enterprise/cli/basic-usage",
-                {
-                  "group": "Command Reference",
-                  "pages": [
-                      "enterprise/cli/command-reference/porter-auth",
-                      "enterprise/cli/command-reference/porter-cluster",
-                      "enterprise/cli/command-reference/porter-config",
-                      "enterprise/cli/command-reference/porter-connect",
-                      "enterprise/cli/command-reference/porter-create",
-                      "enterprise/cli/command-reference/porter-delete",
-                      "enterprise/cli/command-reference/porter-get",
-                      "enterprise/cli/command-reference/porter-helm",
-                      "enterprise/cli/command-reference/porter-job",
-                      "enterprise/cli/command-reference/porter-kubectl",
-                      "enterprise/cli/command-reference/porter-list",
-                      "enterprise/cli/command-reference/porter-logs",
-                      "enterprise/cli/command-reference/porter-project",
-                      "enterprise/cli/command-reference/porter-registry",
-                      "enterprise/cli/command-reference/porter-run",
-                      "enterprise/cli/command-reference/porter-stack",
-                      "enterprise/cli/command-reference/porter-update"
-                  ]
-                },
-                "enterprise/cli/heroku-cli-comparison"
-            ]
-          },
-          {
-            "group": "Preview Environments",
-            "pages": [
-                "enterprise/preview-environments/overview",
-                "enterprise/preview-environments/setup",
-                "enterprise/preview-environments/porter-yaml-reference",
-                {
-                  "group": "Drivers",
-                  "pages": [
-                      "enterprise/preview-environments/drivers/deploy",
-                      "enterprise/preview-environments/drivers/build-image",
-                      "enterprise/preview-environments/drivers/push-image",
-                      "enterprise/preview-environments/drivers/update-config",
-                      "enterprise/preview-environments/drivers/random-string",
-                      "enterprise/preview-environments/drivers/env-group",
-                      "enterprise/preview-environments/drivers/os-env"
-                  ]
-                },
-                {
-                  "group": "Examples",
-                  "pages": [
-                    "enterprise/preview-environments/examples/basic-web-application",
-                    "enterprise/preview-environments/examples/web-and-database"
-                  ]
-                }
-            ]
-          }
-        ]
-      },
-      {
-        "group": "Other Guides",
-        "pages": [
-          "other/aws-vpc-peering",
-          "other/team-management-and-authorization",
-          "other/kubernetes-101",
-          "other/modify-autoscaling-limits",
-          "other/deleting-dangling-resources",
-          "other/migrate-from-heroku"
-        ]
-      },
-      {
-        "group": "Terms & Privacy",
-        "pages": [
-          "terms-and-privacy/terms-of-service",
-          "terms-and-privacy/privacy-policy"
-        ]
-      }
-    ],
-    "footerSocials":
-      {
-          "twitter": "https://twitter.com/porterdotrun",
-          "discord": "https://discord.com/invite/FaaFjb6DXA"
-      },
-      "integrations": {
-        "intercom": "gq56g49i"
-      }
-  }
-=======
+        "other/allowlist-cidr-ranges",
+        "other/migrate-from-heroku"
+      ]
+    },
     {
       "group": "Terms & Privacy",
       "pages": [
@@ -567,5 +307,4 @@
   "integrations": {
     "intercom": "gq56g49i"
   }
-}
->>>>>>> 554c0466
+}